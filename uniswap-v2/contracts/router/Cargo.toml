[package]
name = "router_contract"
version = "0.1.0"
authors = ["Stake Technologies <devops@stake.co.jp>"]
edition = "2021"

[dependencies]
primitive-types = { version = "0.11.1", default-features = false, features = ["num-traits"] }
ink = { version = "5.1.1", default-features = false, features = ["scale-info"] }

scale = { package = "parity-scale-codec", version = "3", default-features = false, features = ["derive"] }
scale-info = { version = "2.3", default-features = false, features = ["derive"], optional = true }

# PSP22 v2.0 implementation (Cardinal-Cryptography)
psp22 = { version = "2.0", default-features = false, features = ["ink-as-dependency"] }

# Dependência temporariamente removida para permitir TDD isolado
# uniswap_v2 = { path = "../../logics", default-features = false }

[lib]
name = "router_contract"
path = "lib.rs"
<<<<<<< HEAD
#crate-type = ["cdylib"]
=======
>>>>>>> 84f769c8

[features]
default = ["std"]
std = [
    "ink/std",
    "scale/std",
    "scale-info",
    "scale-info/std",
    "psp22/std",
    # "uniswap_v2/std"  # Removido temporariamente para TDD isolado
]
ink-as-dependency = []
<|MERGE_RESOLUTION|>--- conflicted
+++ resolved
@@ -20,10 +20,6 @@
 [lib]
 name = "router_contract"
 path = "lib.rs"
-<<<<<<< HEAD
-#crate-type = ["cdylib"]
-=======
->>>>>>> 84f769c8
 
 [features]
 default = ["std"]
