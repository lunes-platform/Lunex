[package]
name = "trading_rewards_contract"
version = "0.1.0"
authors = ["Lunex Team <dev@lunex.io>"]
edition = "2021"

[dependencies]
ink = { version = "5.1.1", default-features = false, features = ["scale-info"] }
scale = { package = "parity-scale-codec", version = "3", default-features = false, features = ["derive"] }
scale-info = { version = "2.3", default-features = false, features = ["derive"], optional = true }

[lib]
name = "trading_rewards_contract"
path = "lib.rs"
<<<<<<< HEAD
#crate-type = ["cdylib"]
=======
>>>>>>> 84f769c8

[features]
default = ["std"]
std = [
    "ink/std",
    "scale/std",
    "scale-info/std",
]
ink-as-dependency = []
<|MERGE_RESOLUTION|>--- conflicted
+++ resolved
@@ -12,10 +12,6 @@
 [lib]
 name = "trading_rewards_contract"
 path = "lib.rs"
-<<<<<<< HEAD
-#crate-type = ["cdylib"]
-=======
->>>>>>> 84f769c8
 
 [features]
 default = ["std"]
