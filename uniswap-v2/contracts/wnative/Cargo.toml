--- conflicted
+++ resolved
@@ -19,10 +19,6 @@
 [lib]
 name = "wnative_contract"
 path = "lib.rs"
-<<<<<<< HEAD
-#crate-type = ["cdylib"]
-=======
->>>>>>> 84f769c8
 
 [features]
 default = ["std"]
