[package]
name = "pair_contract"
version = "0.1.0"
authors = ["Stake Technologies <devops@stake.co.jp>"]
edition = "2021"

[dependencies]
ink = { version = "5.1.1", default-features = false, features = ["scale-info"] }

scale = { package = "parity-scale-codec", version = "3", default-features = false, features = ["derive"] }
scale-info = { version = "2.3", default-features = false, features = ["derive"], optional = true }

# PSP22 v2.0 implementation (Cardinal-Cryptography)
psp22 = { version = "2.0", default-features = false, features = ["ink-as-dependency"] }

# Dependência temporariamente removida para permitir TDD isolado  
# uniswap_v2 = { path = "../../logics", default-features = false }

[lib]
name = "pair_contract"
path = "lib.rs"
<<<<<<< HEAD
#crate-type = [
#    "cdylib",
#    "rlib"
#]
=======
>>>>>>> 84f769c8

[features]
default = ["std"]
std = [
    "ink/std",
    "scale/std",
    "scale-info/std",
    "psp22/std",
    # "uniswap_v2/std"  # Removido temporariamente para TDD isolado
]
ink-as-dependency = []
<|MERGE_RESOLUTION|>--- conflicted
+++ resolved
@@ -19,13 +19,6 @@
 [lib]
 name = "pair_contract"
 path = "lib.rs"
-<<<<<<< HEAD
-#crate-type = [
-#    "cdylib",
-#    "rlib"
-#]
-=======
->>>>>>> 84f769c8
 
 [features]
 default = ["std"]
